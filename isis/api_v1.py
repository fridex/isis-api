#!/usr/bin/env python3
# Isis
# Copyright(C) 2018 Fridolin Pokorny
#
# This program is free software: you can redistribute it and / or modify
# it under the terms of the GNU General Public License as published by
# the Free Software Foundation, either version 3 of the License, or
# (at your option) any later version.
#
# This program is distributed in the hope that it will be useful,
# but WITHOUT ANY WARRANTY without even the implied warranty of
# MERCHANTABILITY or FITNESS FOR A PARTICULAR PURPOSE. See the
# GNU General Public License for more details.
#
# You should have received a copy of the GNU General Public License
# along with this program. If not, see <http://www.gnu.org/licenses/>.

"""Implementation of API v1."""

import logging
import heapq
import math

import numpy as np
from numpy.linalg import norm
from thoth.worker.storages import Project2VecModelStore
from thoth.worker.storages import PerformanceMaskStore

_LOGGER = logging.getLogger(__name__)

_DEFAULT_SIMILAR_COUNT = 10
_MAX_SIMILAR_COUNT = 100

# Pre-loaded model.
_PROJECTS_BY_NAME = {}
_PROJECTS_BY_IDX = []
_VECTOR_SPACE = []
_PERFORMANCE_MASK = []


def get_similar_projects(
    project_name: str, count: int = _DEFAULT_SIMILAR_COUNT
) -> tuple:
    """Get similar projects to the given project."""
    parameters = locals()

    if project_name not in _PROJECTS_BY_NAME:
        return (
            {
                "parameters": parameters,
                "error": f"No project with name {project_name} found",
            },
            404,
        )

    count = min(count, _MAX_SIMILAR_COUNT)
    project_idx = _PROJECTS_BY_NAME[project_name]
    project_vector = _VECTOR_SPACE[project_idx]

    heap = []
    for idx, other_project_vector in enumerate(_VECTOR_SPACE):
        distance = np.inner(project_vector, other_project_vector) / (
            norm(project_vector) * norm(other_project_vector)
        )

        if math.isnan(distance):
            _LOGGER.error(
                f"Computed distance between vectors on indexes {project_idx} and {idx} is NaN; skipped from listing"
            )
            continue

        distance = -distance

        if len(heap) < count:
            heapq.heappush(heap, (distance, idx))
        else:
            heapq.heappushpop(heap, (distance, idx))

    result = []
    for distance, idx in sorted(heap, reverse=True):
        result.append(
            {"project_name": _PROJECTS_BY_IDX[idx], "distance": float(-distance)}
        )

    return {"parameters": parameters, "result": result}, 200


def get_performance_impact(project_name: str) -> tuple:
    """Check if the given project can have performance impact."""
    parameters = locals()

    if project_name not in _PROJECTS_BY_NAME:
        return (
            {
                "parameters": parameters,
                "error": f"No project with name {project_name} found",
            },
            404,
        )

    project_idx = _PROJECTS_BY_NAME[project_name]
    project_vector = _VECTOR_SPACE[project_idx]
    performance_vector = project_vector and _PERFORMANCE_MASK

    return (
        {
            "parameters": parameters,
            "result": {
                "performance_impact": sum(performance_vector) / sum(_PERFORMANCE_MASK)
            },
        },
        200,
    )


def _load_model():
    """Load model to wsgi server worker."""
    global _PROJECTS_BY_NAME
    global _VECTOR_SPACE
    global _PERFORMANCE_MASK

    # Load project2vec.

    model_store = Project2VecModelStore()
    model_store.connect()

    projects, _VECTOR_SPACE = model_store.retrieve_model()

    # Transform array into dict to have O(1).
    for idx, project_name in enumerate(projects):
        if project_name in _PROJECTS_BY_NAME:
            raise ValueError(f"Got multiple projects with same name {project_name}")

        _PROJECTS_BY_NAME[project_name] = idx
        _PROJECTS_BY_IDX.append(project_name)

    for idx, vector in enumerate(_VECTOR_SPACE[1:]):
        if len(vector) != len(_VECTOR_SPACE[0]):
            raise ValueError(
                f"Vectors in vector space have different dimensions - index 0 has {len(_VECTOR_SPACE[0])}, index {idx} has {len(vector)}"
            )

        if sum(vector) == 0:
            raise ValueError(
                f"Found vector with size of zero at index {idx} (project {_PROJECTS_BY_IDX[idx]})"
            )

    # Load performance mask.

    performance_mask_store = PerformanceMaskStore()
    performance_mask_store.connect()
    _PERFORMANCE_MASK = performance_mask_store.retrieve_mask()

    if len(_PERFORMANCE_MASK) != len(_VECTOR_SPACE[0]):
        raise ValueError(
            "Performance mask dimension does not conform to vector space dimension"
        )


<<<<<<< HEAD
# Load model on start.
_load_model()
=======
def get_test() -> dict:
    """Stub this method."""
    return {"Isis": "Hello, world!"}
>>>>>>> 5ceef32c
<|MERGE_RESOLUTION|>--- conflicted
+++ resolved
@@ -156,12 +156,5 @@
             "Performance mask dimension does not conform to vector space dimension"
         )
 
-
-<<<<<<< HEAD
 # Load model on start.
-_load_model()
-=======
-def get_test() -> dict:
-    """Stub this method."""
-    return {"Isis": "Hello, world!"}
->>>>>>> 5ceef32c
+_load_model()